--- conflicted
+++ resolved
@@ -2634,7 +2634,6 @@
     }
 
 
-<<<<<<< HEAD
 class Reverse(Builtin):
     """
     <dl>
@@ -2720,7 +2719,8 @@
     rules = {
         'Mean[list_]': 'Total[list] / Length[list]',
     }
-=======
+
+
 class _Rotate(Builtin):
     messages = {
         'rspec': '`` should be an integer or a list of integers.'
@@ -2808,5 +2808,4 @@
      = {{h, i, g}, {b, c, a}, {e, f, d}}
     """
 
-    _sign = -1
->>>>>>> 7bd432e2
+    _sign = -1